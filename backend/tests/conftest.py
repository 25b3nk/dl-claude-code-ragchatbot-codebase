import os
import shutil
import sys
import tempfile
from pathlib import Path
from unittest.mock import AsyncMock, MagicMock
from fastapi.testclient import TestClient
from httpx import AsyncClient

import pytest

# Add the backend directory to the Python path
backend_dir = Path(__file__).parent.parent
sys.path.insert(0, str(backend_dir))

# Import after path modification
from config import Config
from document_processor import DocumentProcessor
<<<<<<< HEAD
from vector_store import VectorStore

=======
from rag_system import RAGSystem
>>>>>>> 284c2aa3

@pytest.fixture
def temp_dir():
    """Create a temporary directory for testing"""
    temp_dir = tempfile.mkdtemp()
    yield temp_dir
    shutil.rmtree(temp_dir)


@pytest.fixture
def test_config(temp_dir):
    """Create a test configuration with temporary paths"""
    config = Config()
    config.CHROMA_PATH = os.path.join(temp_dir, "test_chroma")
    config.MAX_RESULTS = 3
    config.CHUNK_SIZE = 400  # Smaller for faster testing
    config.CHUNK_OVERLAP = 50
    return config


@pytest.fixture
def sample_course_doc(temp_dir):
    """Create a sample course document for testing"""
    doc_path = os.path.join(temp_dir, "test_course.txt")
    content = """Course Title: Test Course on Programming
Course Link: https://example.com/test-course
Course Instructor: John Smith

Lesson 1: Introduction to Python
Lesson Link: https://example.com/lesson1
Welcome to Python programming. Python is a versatile programming language.
It is widely used for web development, data science, and automation.

Lesson 2: Variables and Data Types
Lesson Link: https://example.com/lesson2
In Python, variables are used to store data. There are different data types.
Strings store text, integers store numbers, and lists store collections.

Lesson 3: Control Structures
Lesson Link: https://example.com/lesson3
Control structures help control the flow of your program.
If statements make decisions, while loops repeat actions.
"""

    with open(doc_path, "w") as f:
        f.write(content)

    return doc_path


@pytest.fixture
def vector_store(test_config):
    """Create a test vector store"""
    return VectorStore(
        test_config.CHROMA_PATH, test_config.EMBEDDING_MODEL, test_config.MAX_RESULTS
    )


@pytest.fixture
def document_processor(test_config):
    """Create a test document processor"""
<<<<<<< HEAD
    return DocumentProcessor(test_config.CHUNK_SIZE, test_config.CHUNK_OVERLAP)

=======
    return DocumentProcessor(test_config.CHUNK_SIZE, test_config.CHUNK_OVERLAP)

@pytest.fixture
def mock_rag_system():
    """Create a mock RAG system for API testing"""
    mock = MagicMock(spec=RAGSystem)
    mock.query.return_value = ("Test answer", ["Test source"])
    mock.get_course_analytics.return_value = {
        "total_courses": 2,
        "course_titles": ["Test Course 1", "Test Course 2"]
    }
    
    # Mock session manager
    mock_session_manager = MagicMock()
    mock_session_manager.create_session.return_value = "test-session-123"
    mock_session_manager.clear_session.return_value = None
    mock.session_manager = mock_session_manager
    
    return mock

@pytest.fixture
def test_app(mock_rag_system):
    """Create a test FastAPI app without static file mounting"""
    from fastapi import FastAPI, HTTPException
    from fastapi.middleware.cors import CORSMiddleware
    from pydantic import BaseModel
    from typing import List, Optional, Union
    
    # Define models
    class QueryRequest(BaseModel):
        query: str
        session_id: Optional[str] = None
    
    class SourceItem(BaseModel):
        text: str
        link: Optional[str] = None
    
    class QueryResponse(BaseModel):
        answer: str
        sources: List[Union[str, SourceItem]]
        session_id: str
    
    class CourseStats(BaseModel):
        total_courses: int
        course_titles: List[str]
    
    # Create test app
    app = FastAPI(title="Test RAG System")
    
    # Add CORS
    app.add_middleware(
        CORSMiddleware,
        allow_origins=["*"],
        allow_credentials=True,
        allow_methods=["*"],
        allow_headers=["*"],
    )
    
    # API endpoints
    @app.post("/api/query", response_model=QueryResponse)
    async def query_documents(request: QueryRequest):
        try:
            session_id = request.session_id
            if not session_id:
                session_id = mock_rag_system.session_manager.create_session()
            
            answer, sources = mock_rag_system.query(request.query, session_id)
            
            return QueryResponse(
                answer=answer,
                sources=sources,
                session_id=session_id
            )
        except Exception as e:
            raise HTTPException(status_code=500, detail=str(e))
    
    @app.get("/api/courses", response_model=CourseStats)
    async def get_course_stats():
        try:
            analytics = mock_rag_system.get_course_analytics()
            return CourseStats(
                total_courses=analytics["total_courses"],
                course_titles=analytics["course_titles"]
            )
        except Exception as e:
            raise HTTPException(status_code=500, detail=str(e))
    
    @app.delete("/api/sessions/{session_id}/clear")
    async def clear_session(session_id: str):
        try:
            mock_rag_system.session_manager.clear_session(session_id)
            return {"message": "Session cleared successfully", "session_id": session_id}
        except Exception as e:
            raise HTTPException(status_code=500, detail=str(e))
    
    @app.get("/")
    async def root():
        return {"message": "RAG System API"}
    
    return app

@pytest.fixture
def test_client(test_app):
    """Create a test client for synchronous testing"""
    return TestClient(test_app)

@pytest.fixture
async def async_client(test_app):
    """Create an async client for async testing"""
    from httpx import ASGITransport
    async with AsyncClient(transport=ASGITransport(app=test_app), base_url="http://test") as ac:
        yield ac

@pytest.fixture
def sample_query_request():
    """Sample query request data for testing"""
    return {
        "query": "What is Python?",
        "session_id": "test-session-123"
    }

@pytest.fixture
def sample_query_response():
    """Sample expected query response for testing"""
    return {
        "answer": "Test answer",
        "sources": ["Test source"],
        "session_id": "test-session-123"
    }
>>>>>>> 284c2aa3
<|MERGE_RESOLUTION|>--- conflicted
+++ resolved
@@ -1,219 +1,216 @@
-import os
-import shutil
-import sys
-import tempfile
-from pathlib import Path
-from unittest.mock import AsyncMock, MagicMock
-from fastapi.testclient import TestClient
-from httpx import AsyncClient
-
-import pytest
-
-# Add the backend directory to the Python path
-backend_dir = Path(__file__).parent.parent
-sys.path.insert(0, str(backend_dir))
-
-# Import after path modification
-from config import Config
-from document_processor import DocumentProcessor
-<<<<<<< HEAD
-from vector_store import VectorStore
-
-=======
-from rag_system import RAGSystem
->>>>>>> 284c2aa3
-
-@pytest.fixture
-def temp_dir():
-    """Create a temporary directory for testing"""
-    temp_dir = tempfile.mkdtemp()
-    yield temp_dir
-    shutil.rmtree(temp_dir)
-
-
-@pytest.fixture
-def test_config(temp_dir):
-    """Create a test configuration with temporary paths"""
-    config = Config()
-    config.CHROMA_PATH = os.path.join(temp_dir, "test_chroma")
-    config.MAX_RESULTS = 3
-    config.CHUNK_SIZE = 400  # Smaller for faster testing
-    config.CHUNK_OVERLAP = 50
-    return config
-
-
-@pytest.fixture
-def sample_course_doc(temp_dir):
-    """Create a sample course document for testing"""
-    doc_path = os.path.join(temp_dir, "test_course.txt")
-    content = """Course Title: Test Course on Programming
-Course Link: https://example.com/test-course
-Course Instructor: John Smith
-
-Lesson 1: Introduction to Python
-Lesson Link: https://example.com/lesson1
-Welcome to Python programming. Python is a versatile programming language.
-It is widely used for web development, data science, and automation.
-
-Lesson 2: Variables and Data Types
-Lesson Link: https://example.com/lesson2
-In Python, variables are used to store data. There are different data types.
-Strings store text, integers store numbers, and lists store collections.
-
-Lesson 3: Control Structures
-Lesson Link: https://example.com/lesson3
-Control structures help control the flow of your program.
-If statements make decisions, while loops repeat actions.
-"""
-
-    with open(doc_path, "w") as f:
-        f.write(content)
-
-    return doc_path
-
-
-@pytest.fixture
-def vector_store(test_config):
-    """Create a test vector store"""
-    return VectorStore(
-        test_config.CHROMA_PATH, test_config.EMBEDDING_MODEL, test_config.MAX_RESULTS
-    )
-
-
-@pytest.fixture
-def document_processor(test_config):
-    """Create a test document processor"""
-<<<<<<< HEAD
-    return DocumentProcessor(test_config.CHUNK_SIZE, test_config.CHUNK_OVERLAP)
-
-=======
-    return DocumentProcessor(test_config.CHUNK_SIZE, test_config.CHUNK_OVERLAP)
-
-@pytest.fixture
-def mock_rag_system():
-    """Create a mock RAG system for API testing"""
-    mock = MagicMock(spec=RAGSystem)
-    mock.query.return_value = ("Test answer", ["Test source"])
-    mock.get_course_analytics.return_value = {
-        "total_courses": 2,
-        "course_titles": ["Test Course 1", "Test Course 2"]
-    }
-    
-    # Mock session manager
-    mock_session_manager = MagicMock()
-    mock_session_manager.create_session.return_value = "test-session-123"
-    mock_session_manager.clear_session.return_value = None
-    mock.session_manager = mock_session_manager
-    
-    return mock
-
-@pytest.fixture
-def test_app(mock_rag_system):
-    """Create a test FastAPI app without static file mounting"""
-    from fastapi import FastAPI, HTTPException
-    from fastapi.middleware.cors import CORSMiddleware
-    from pydantic import BaseModel
-    from typing import List, Optional, Union
-    
-    # Define models
-    class QueryRequest(BaseModel):
-        query: str
-        session_id: Optional[str] = None
-    
-    class SourceItem(BaseModel):
-        text: str
-        link: Optional[str] = None
-    
-    class QueryResponse(BaseModel):
-        answer: str
-        sources: List[Union[str, SourceItem]]
-        session_id: str
-    
-    class CourseStats(BaseModel):
-        total_courses: int
-        course_titles: List[str]
-    
-    # Create test app
-    app = FastAPI(title="Test RAG System")
-    
-    # Add CORS
-    app.add_middleware(
-        CORSMiddleware,
-        allow_origins=["*"],
-        allow_credentials=True,
-        allow_methods=["*"],
-        allow_headers=["*"],
-    )
-    
-    # API endpoints
-    @app.post("/api/query", response_model=QueryResponse)
-    async def query_documents(request: QueryRequest):
-        try:
-            session_id = request.session_id
-            if not session_id:
-                session_id = mock_rag_system.session_manager.create_session()
-            
-            answer, sources = mock_rag_system.query(request.query, session_id)
-            
-            return QueryResponse(
-                answer=answer,
-                sources=sources,
-                session_id=session_id
-            )
-        except Exception as e:
-            raise HTTPException(status_code=500, detail=str(e))
-    
-    @app.get("/api/courses", response_model=CourseStats)
-    async def get_course_stats():
-        try:
-            analytics = mock_rag_system.get_course_analytics()
-            return CourseStats(
-                total_courses=analytics["total_courses"],
-                course_titles=analytics["course_titles"]
-            )
-        except Exception as e:
-            raise HTTPException(status_code=500, detail=str(e))
-    
-    @app.delete("/api/sessions/{session_id}/clear")
-    async def clear_session(session_id: str):
-        try:
-            mock_rag_system.session_manager.clear_session(session_id)
-            return {"message": "Session cleared successfully", "session_id": session_id}
-        except Exception as e:
-            raise HTTPException(status_code=500, detail=str(e))
-    
-    @app.get("/")
-    async def root():
-        return {"message": "RAG System API"}
-    
-    return app
-
-@pytest.fixture
-def test_client(test_app):
-    """Create a test client for synchronous testing"""
-    return TestClient(test_app)
-
-@pytest.fixture
-async def async_client(test_app):
-    """Create an async client for async testing"""
-    from httpx import ASGITransport
-    async with AsyncClient(transport=ASGITransport(app=test_app), base_url="http://test") as ac:
-        yield ac
-
-@pytest.fixture
-def sample_query_request():
-    """Sample query request data for testing"""
-    return {
-        "query": "What is Python?",
-        "session_id": "test-session-123"
-    }
-
-@pytest.fixture
-def sample_query_response():
-    """Sample expected query response for testing"""
-    return {
-        "answer": "Test answer",
-        "sources": ["Test source"],
-        "session_id": "test-session-123"
-    }
->>>>>>> 284c2aa3
+import os
+import shutil
+import sys
+import tempfile
+from pathlib import Path
+from unittest.mock import AsyncMock, MagicMock
+from fastapi.testclient import TestClient
+from httpx import AsyncClient
+
+import pytest
+
+# Add the backend directory to the Python path
+backend_dir = Path(__file__).parent.parent
+sys.path.insert(0, str(backend_dir))
+
+# Import after path modification
+from config import Config
+from document_processor import DocumentProcessor
+from rag_system import RAGSystem
+from vector_store import VectorStore
+
+@pytest.fixture
+def temp_dir():
+    """Create a temporary directory for testing"""
+    temp_dir = tempfile.mkdtemp()
+    yield temp_dir
+    shutil.rmtree(temp_dir)
+
+
+@pytest.fixture
+def test_config(temp_dir):
+    """Create a test configuration with temporary paths"""
+    config = Config()
+    config.CHROMA_PATH = os.path.join(temp_dir, "test_chroma")
+    config.MAX_RESULTS = 3
+    config.CHUNK_SIZE = 400  # Smaller for faster testing
+    config.CHUNK_OVERLAP = 50
+    return config
+
+
+@pytest.fixture
+def sample_course_doc(temp_dir):
+    """Create a sample course document for testing"""
+    doc_path = os.path.join(temp_dir, "test_course.txt")
+    content = """Course Title: Test Course on Programming
+Course Link: https://example.com/test-course
+Course Instructor: John Smith
+
+Lesson 1: Introduction to Python
+Lesson Link: https://example.com/lesson1
+Welcome to Python programming. Python is a versatile programming language.
+It is widely used for web development, data science, and automation.
+
+Lesson 2: Variables and Data Types
+Lesson Link: https://example.com/lesson2
+In Python, variables are used to store data. There are different data types.
+Strings store text, integers store numbers, and lists store collections.
+
+Lesson 3: Control Structures
+Lesson Link: https://example.com/lesson3
+Control structures help control the flow of your program.
+If statements make decisions, while loops repeat actions.
+"""
+
+    with open(doc_path, "w") as f:
+        f.write(content)
+
+    return doc_path
+
+
+@pytest.fixture
+def vector_store(test_config):
+    """Create a test vector store"""
+    return VectorStore(
+        test_config.CHROMA_PATH, test_config.EMBEDDING_MODEL, test_config.MAX_RESULTS
+    )
+
+
+@pytest.fixture
+def document_processor(test_config):
+    """Create a test document processor"""
+    return DocumentProcessor(test_config.CHUNK_SIZE, test_config.CHUNK_OVERLAP)
+
+
+@pytest.fixture
+def mock_rag_system():
+    """Create a mock RAG system for API testing"""
+    mock = MagicMock(spec=RAGSystem)
+    mock.query.return_value = ("Test answer", ["Test source"])
+    mock.get_course_analytics.return_value = {
+        "total_courses": 2,
+        "course_titles": ["Test Course 1", "Test Course 2"]
+    }
+    
+    # Mock session manager
+    mock_session_manager = MagicMock()
+    mock_session_manager.create_session.return_value = "test-session-123"
+    mock_session_manager.clear_session.return_value = None
+    mock.session_manager = mock_session_manager
+    
+    return mock
+
+
+@pytest.fixture
+def test_app(mock_rag_system):
+    """Create a test FastAPI app without static file mounting"""
+    from fastapi import FastAPI, HTTPException
+    from fastapi.middleware.cors import CORSMiddleware
+    from pydantic import BaseModel
+    from typing import List, Optional, Union
+    
+    # Define models
+    class QueryRequest(BaseModel):
+        query: str
+        session_id: Optional[str] = None
+    
+    class SourceItem(BaseModel):
+        text: str
+        link: Optional[str] = None
+    
+    class QueryResponse(BaseModel):
+        answer: str
+        sources: List[Union[str, SourceItem]]
+        session_id: str
+    
+    class CourseStats(BaseModel):
+        total_courses: int
+        course_titles: List[str]
+    
+    # Create test app
+    app = FastAPI(title="Test RAG System")
+    
+    # Add CORS
+    app.add_middleware(
+        CORSMiddleware,
+        allow_origins=["*"],
+        allow_credentials=True,
+        allow_methods=["*"],
+        allow_headers=["*"],
+    )
+    
+    # API endpoints
+    @app.post("/api/query", response_model=QueryResponse)
+    async def query_documents(request: QueryRequest):
+        try:
+            session_id = request.session_id
+            if not session_id:
+                session_id = mock_rag_system.session_manager.create_session()
+            
+            answer, sources = mock_rag_system.query(request.query, session_id)
+            
+            return QueryResponse(
+                answer=answer,
+                sources=sources,
+                session_id=session_id
+            )
+        except Exception as e:
+            raise HTTPException(status_code=500, detail=str(e))
+    
+    @app.get("/api/courses", response_model=CourseStats)
+    async def get_course_stats():
+        try:
+            analytics = mock_rag_system.get_course_analytics()
+            return CourseStats(
+                total_courses=analytics["total_courses"],
+                course_titles=analytics["course_titles"]
+            )
+        except Exception as e:
+            raise HTTPException(status_code=500, detail=str(e))
+    
+    @app.delete("/api/sessions/{session_id}/clear")
+    async def clear_session(session_id: str):
+        try:
+            mock_rag_system.session_manager.clear_session(session_id)
+            return {"message": "Session cleared successfully", "session_id": session_id}
+        except Exception as e:
+            raise HTTPException(status_code=500, detail=str(e))
+    
+    @app.get("/")
+    async def root():
+        return {"message": "RAG System API"}
+    
+    return app
+
+
+@pytest.fixture
+def test_client(test_app):
+    """Create a test client for synchronous testing"""
+    return TestClient(test_app)
+
+
+@pytest.fixture
+async def async_client(test_app):
+    """Create an async client for async testing"""
+    from httpx import ASGITransport
+    async with AsyncClient(transport=ASGITransport(app=test_app), base_url="http://test") as ac:
+        yield ac
+
+
+@pytest.fixture
+def sample_query_request():
+    """Sample query request data for testing"""
+    return {
+        "query": "What is Python?",
+        "session_id": "test-session-123"
+    }
+
+
+@pytest.fixture
+def sample_query_response():
+    """Sample expected query response for testing"""
+    return {
+        "answer": "Test answer",
+        "sources": ["Test source"],
+        "session_id": "test-session-123"
+    }